--- conflicted
+++ resolved
@@ -1,4 +1,3 @@
-<<<<<<< HEAD
 """
 The :mod:`imblearn.under_sampling.prototype_selection` submodule contains
 methods that select samples in order to balance the dataset.
@@ -17,29 +16,6 @@
 from ._gsvmru import GSVMRU
 
 __all__ = [
-    'RandomUnderSampler', 'InstanceHardnessThreshold', 'NearMiss',
-    'TomekLinks', 'EditedNearestNeighbours', 'RepeatedEditedNearestNeighbours',
-    'AllKNN', 'OneSidedSelection', 'CondensedNearestNeighbour',
-    'NeighbourhoodCleaningRule', 'GSVMRU'
-]
-=======
-"""
-The :mod:`imblearn.under_sampling.prototype_selection` submodule contains
-methods that select samples in order to balance the dataset.
-"""
-
-from ._random_under_sampler import RandomUnderSampler
-from ._tomek_links import TomekLinks
-from ._nearmiss import NearMiss
-from ._condensed_nearest_neighbour import CondensedNearestNeighbour
-from ._one_sided_selection import OneSidedSelection
-from ._neighbourhood_cleaning_rule import NeighbourhoodCleaningRule
-from ._edited_nearest_neighbours import EditedNearestNeighbours
-from ._edited_nearest_neighbours import RepeatedEditedNearestNeighbours
-from ._edited_nearest_neighbours import AllKNN
-from ._instance_hardness_threshold import InstanceHardnessThreshold
-
-__all__ = [
     "RandomUnderSampler",
     "InstanceHardnessThreshold",
     "NearMiss",
@@ -50,5 +26,5 @@
     "OneSidedSelection",
     "CondensedNearestNeighbour",
     "NeighbourhoodCleaningRule",
-]
->>>>>>> b861b3a8
+    "GSVMRU",
+]